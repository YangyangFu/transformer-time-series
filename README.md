--- conflicted
+++ resolved
@@ -1,8 +1,14 @@
 # transformer-time-series
 A library to benchmark various transformer and nontransformer models on typical time series prediction, imputation and abnormality detection
 
-<<<<<<< HEAD
-## environment
+## Tasks
+Assume we have two years of historical electricity price data from energy market, we want to predict the next 24-hour ahead prices.
+- deterministic prediction
+  - 24-hour ahead
+- probablistic prediction
+  - 24-hour ahead
+
+## Environment
 - cuda 11.8
 
 
@@ -14,12 +20,3 @@
 - [ ] Encoder-Decoder RNN
 - [ ] Transformer
 
-
-=======
-# Goal
-Assume we have two years of historical electricity price data from energy market, we want to predict the next 24-hour ahead prices.
-- deterministic prediction
-  - 24-hour ahead
-- probablistic prediction
-  - 24-hour ahead
->>>>>>> e817ed96
